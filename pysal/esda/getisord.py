"""
Getis and Ord G statistic for spatial autocorrelation
"""
__author__ = "Sergio J. Rey <srey@asu.edu>, Myunghwa Hwang <mhwang4@gmail.com> "
__all__ = ['G', 'G_Local']

from pysal.common import np, stats, math
from pysal.weights.spatial_lag import lag_spatial as slag

PERMUTATIONS = 999


class G:
    """
    Global G Autocorrelation Statistic

    Parameters
    ----------
    y             : array (n,1)
                    Attribute values
    w             : W
                   DistanceBand W spatial weights based on distance band
    permutations  : int
                    the number of random permutations for calculating pseudo p_values

    Attributes
    ----------
    y             : array
                    original variable
    w             : W
<<<<<<< HEAD
                   DistanceBand W spatial weights based on distance band
=======
                    DistanceBand W spatial weights based on distance band
>>>>>>> dc625648
    permutation   : int
                    the number of permutations
    G             : float
                    the value of statistic
    EG            : float
                    the expected value of statistic
    VG            : float
                    the variance of G under normality assumption
    z_norm        : float
                    standard normal test statistic
    p_norm        : float
                    p-value under normality assumption (one-sided)
    sim           : array
                    (if permutations > 0)
                    vector of G values for permutated samples
    p_sim         : float
                    p-value based on permutations (one-sided)
                    null: spatial randomness
                    alternative: the observed G is extreme it is either extremely high or extremely low
    EG_sim        : float
                    average value of G from permutations
    VG_sim        : float
                    variance of G from permutations
    seG_sim       : float
                    standard deviation of G under permutations.
    z_sim         : float
                    standardized G based on permutations
    p_z_sim       : float
                    p-value based on standard normal approximation from
                    permutations (one-sided)

    Notes
    -----
    Moments are based on normality assumption.

    Examples
    --------
    >>> from pysal.weights.Distance import DistanceBand
    >>> import numpy
    >>> numpy.random.seed(10)

    Preparing a point data set
    >>> points = [(10, 10), (20, 10), (40, 10), (15, 20), (30, 20), (30, 30)]

    Creating a weights object from points
    >>> w = DistanceBand(points,threshold=15)
    >>> w.transform = "B"

    Preparing a variable
    >>> y = numpy.array([2, 3, 3.2, 5, 8, 7])

    Applying Getis and Ord G test
    >>> g = G(y,w)

    Examining the results
    >>> print "%.8f" % g.G
    0.55709779

    >>> print "%.4f" % g.p_norm
    0.1729

    """

    def __init__(self, y, w, permutations=PERMUTATIONS):
        self.n = len(y)
        self.y = y
        w.transform = "B"
        self.w = w
        self.permutations = permutations
        self.__moments()
        self.y2 = y * y
        y = y.reshape(len(y), 1)  # Ensure that y is an n by 1 vector, otherwise y*y.T == y*y
        self.den_sum = (y * y.T).sum() - (y * y).sum()
        self.G = self.__calc(self.y)
        self.z_norm = (self.G - self.EG) / math.sqrt(self.VG)
        self.p_norm = 1.0 - stats.norm.cdf(np.abs(self.z_norm))

        if permutations:
            sim = [self.__calc(np.random.permutation(self.y))
                   for i in xrange(permutations)]
            self.sim = sim = np.array(sim)
            above = sim >= self.G
            larger = sum(above)
            if (self.permutations - larger) < larger:
                larger = self.permutations - larger
            self.p_sim = (larger + 1.0) / (permutations + 1.)
            self.EG_sim = sum(sim) / permutations
            self.seG_sim = sim.std()
            self.VG_sim = self.seG_sim ** 2
            self.z_sim = (self.G - self.EG_sim) / self.seG_sim
            self.p_z_sim = 1. - stats.norm.cdf(np.abs(self.z_sim))

    def __moments(self):
        y = self.y
        n = self.n
        w = self.w
        n2 = n * n
        s0 = w.s0
        self.EG = s0 / (n * (n - 1))
        s02 = s0 * s0
        s1 = w.s1
        s2 = w.s2
        b0 = (n2 - 3 * n + 3) * s1 - n * s2 + 3 * s02
        b1 = (-1.) * ((n2 - n) * s1 - 2 * n * s2 + 6 * s02)
        b2 = (-1.) * (2 * n * s1 - (n + 3) * s2 + 6 * s02)
        b3 = 4 * (n - 1) * s1 - 2 * (n + 1) * s2 + 8 * s02
        b4 = s1 - s2 + s02
        self.b0 = b0
        self.b1 = b1
        self.b2 = b2
        self.b3 = b3
        self.b4 = b4
        y2 = y * y
        y3 = y * y2
        y4 = y2 * y2
        EG2 = (b0 * (sum(
            y2) ** 2) + b1 * sum(y4) + b2 * (sum(y) ** 2) * sum(y2))
        EG2 += b3 * sum(y) * sum(y3) + b4 * (sum(y) ** 4)
        EG2NUM = EG2
        EG2DEN = (((sum(y) ** 2 - sum(y2)) ** 2) * n * (n - 1) * (
            n - 2) * (n - 3))
        self.EG2 = EG2NUM / EG2DEN
        self.VG = self.EG2 - self.EG ** 2

    def __calc(self, y):
        yl = slag(self.w, y)
        self.num = y * yl
        return self.num.sum() / self.den_sum


class G_Local:
    """
    Generalized Local G Autocorrelation Statistic

    Parameters
    ----------
    y : array
<<<<<<< HEAD
       variable
    w : DistanceBand W
       weights instance that is based on threshold distance
       and is assumed to be aligned with y
    transform : string
=======
        variable
    w : W
        DistanceBand, weights instance that is based on threshold distance
        and is assumed to be aligned with y
    transform : {'R', 'B'}
>>>>>>> dc625648
                the type of w, either 'B' (binary) or 'R' (row-standardized)
    permutations : int
                  the number of random permutations for calculating
                  pseudo p values
    star : boolean
<<<<<<< HEAD
          whether or not to include focal observation in sums
          default is False
=======
           whether or not to include focal observation in sums (default: False)
>>>>>>> dc625648

    Attributes
    ----------
    y : array
       original variable
    w : DistanceBand W
       original weights object
    permutations: int
                  the number of permutations
    Gs : array
        of floats, the value of the orginal G statistic in Getis & Ord (1992)
    EGs : float
         expected value of Gs under normality assumption
         the values is scalar, since the expectation is identical
         across all observations
    VGs : array
         of floats, variance values of Gs under normality assumption
    Zs : array
        of floats, standardized Gs
    p_norm : array
            of floats, p-value under normality assumption (one-sided)
            for two-sided tests, this value should be multiplied by 2
<<<<<<< HEAD
    sim: array of arrays of floats (if permutations>0)
         vector of I values for permutated samples
    p_sim: array of floats
           p-value based on permutations (one-sided)
           null - spatial randomness
           alternative - the observed G is extreme it is either extremely high or extremely low
    EG_sim: array of floats
            average value of G from permutations
    VG_sim: array of floats
            variance of G from permutations
    seG_sim: array of floats
             standard deviation of G under permutations.
    z_sim: array of floats
           standardized G based on permutations
    p_z_sim: array of floats
             p-value based on standard normal approximation from
=======
    sim : array
         of arrays of floats (if permutations>0), vector of I values
         for permutated samples
    p_sim : array
           of floats, p-value based on permutations (one-sided)
           null - spatial randomness
           alternative - the observed G is extreme it is either extremely high or extremely low
    EG_sim : array
            of floats, average value of G from permutations
    VG_sim : array
            of floats, variance of G from permutations
    seG_sim : array
             of floats, standard deviation of G under permutations.
    z_sim : array
           of floats, standardized G based on permutations
    p_z_sim : array
             of floats, p-value based on standard normal approximation from
>>>>>>> dc625648
             permutations (one-sided)
    Notes
    -----
    To compute moments of Gs under normality assumption,
    PySAL considers w is either binary or row-standardized.
    For binary weights object, the weight value for self is 1
    For row-standardized weights object, the weight value for self is
    1/(the number of its neighbors + 1).

    References
    ----------
    Getis, A. and Ord., J.K. (1992) The analysis of spatial association by use of
    distance statistics. Geographical Analysis, 24(3):189-206
    Ord, J.K. and Getis, A. (1995) Local spatial autocorrelation statistics:
    distributional issues and an application. Geographical Analysis, 27(4):286-306
    Getis, A. and Ord, J. K. (1996) Local spatial statistics: an overview,
    in Spatial Analysis: Modelling in a GIS Environment, edited by Longley, P.
    and Batty, M.

    Examples
    --------
    >>> from pysal.weights.Distance import DistanceBand
    >>> import numpy
    >>> numpy.random.seed(10)

    Preparing a point data set

    >>> points = [(10, 10), (20, 10), (40, 10), (15, 20), (30, 20), (30, 30)]

    Creating a weights object from points

    >>> w = DistanceBand(points,threshold=15)

    Prepareing a variable

    >>> y = numpy.array([2, 3, 3.2, 5, 8, 7])

    Applying Getis and Ord local G test using a binary weights object
    >>> lg = G_Local(y,w,transform='B')

    Examining the results
    >>> lg.Zs
    array([-1.0136729 , -0.04361589,  1.31558703, -0.31412676,  1.15373986,
            1.77833941])
    >>> lg.p_sim[0]
    0.10100000000000001

    >>> numpy.random.seed(10)

    Applying Getis and Ord local G* test using a binary weights object
    >>> lg_star = G_Local(y,w,transform='B',star=True)

    Examining the results
    >>> lg_star.Zs
    array([-1.39727626, -0.28917762,  0.65064964, -0.28917762,  1.23452088,
            2.02424331])
    >>> lg_star.p_sim[0]
    0.10100000000000001

    >>> numpy.random.seed(10)

    Applying Getis and Ord local G test using a row-standardized weights object
    >>> lg = G_Local(y,w,transform='R')

    Examining the results
    >>> lg.Zs
    array([-0.62074534, -0.01780611,  1.31558703, -0.12824171,  0.28843496,
            1.77833941])
    >>> lg.p_sim[0]
    0.10100000000000001

    >>> numpy.random.seed(10)

    Applying Getis and Ord local G* test using a row-standardized weights object
    >>> lg_star = G_Local(y,w,transform='R',star=True)

    Examining the results
    >>> lg_star.Zs
    array([-0.62488094, -0.09144599,  0.41150696, -0.09144599,  0.24690418,
            1.28024388])
    >>> lg_star.p_sim[0]
    0.10100000000000001

    """
    def __init__(self, y, w, transform='R', permutations=PERMUTATIONS, star=False):
        self.n = len(y)
        self.y = y
        self.w = w
        self.w_original = w.transform
        self.w.transform = self.w_transform = transform.lower()
        self.permutations = permutations
        self.star = star
        self.calc()
        self.p_norm = np.array(
            [1 - stats.norm.cdf(np.abs(i)) for i in self.Zs])
        if permutations:
            self.__crand()
            sim = np.transpose(self.rGs)
            above = sim >= self.Gs
            larger = sum(above)
            low_extreme = (self.permutations - larger) < larger
            larger[low_extreme] = self.permutations - larger[low_extreme]
            self.p_sim = (larger + 1.0) / (permutations + 1)
            self.sim = sim
            self.EG_sim = sim.mean()
            self.seG_sim = sim.std()
            self.VG_sim = self.seG_sim * self.seG_sim
            self.z_sim = (self.Gs - self.EG_sim) / self.seG_sim
            self.p_z_sim = 1 - stats.norm.cdf(np.abs(self.z_sim))

    def __crand(self):
        y = self.y
        rGs = np.zeros((self.n, self.permutations))
        n_1 = self.n - 1
        rid = range(n_1)
        prange = range(self.permutations)
        k = self.w.max_neighbors + 1
        rids = np.array([np.random.permutation(rid)[0:k] for i in prange])
        ids = np.arange(self.w.n)
        ido = self.w.id_order
        wc = self.__getCardinalities()
        if self.w_transform == 'r':
            den = np.array(wc) + self.star
        else:
            den = np.ones(self.w.n)
        for i in range(self.w.n):
            idsi = ids[ids != i]
            np.random.shuffle(idsi)
            yi_star = y[i] * self.star
            wci = wc[i]
            rGs[i] = (y[idsi[rids[:, 0:wci]]]).sum(1) + yi_star
            rGs[i] = (np.array(rGs[i]) / den[i]) / (
                self.y_sum - (1 - self.star) * y[i])
        self.rGs = rGs

    def __getCardinalities(self):
        ido = self.w.id_order
        self.wc = np.array(
            [self.w.cardinalities[ido[i]] for i in range(self.n)])
        return self.wc

    def calc(self):
        y = self.y
        y2 = y * y
        self.y_sum = y_sum = sum(y)
        y2_sum = sum(y2)

        if not self.star:
            yl = 1.0 * slag(self.w, y)
            ydi = y_sum - y
            self.Gs = yl / ydi
            N = self.n - 1
            yl_mean = ydi / N
            s2 = (y2_sum - y2) / N - (yl_mean) ** 2
        else:
            self.w.transform = 'B'
            yl = 1.0 * slag(self.w, y)
            yl += y
            if self.w_transform == 'r':
                yl = yl / (self.__getCardinalities() + 1.0)
            self.Gs = yl / y_sum
            N = self.n
            yl_mean = y.mean()
            s2 = y.var()

        EGs_num, VGs_num = 1.0, 1.0
        if self.w_transform == 'b':
            W = self.__getCardinalities()
            W += self.star
            EGs_num = W * 1.0
            VGs_num = (W * (1.0 * N - W)) / (1.0 * N - 1)

        self.EGs = (EGs_num * 1.0) / N
        self.VGs = (VGs_num) * (1.0 / (N ** 2)) * ((s2 * 1.0) / (yl_mean ** 2))
        self.Zs = (self.Gs - self.EGs) / np.sqrt(self.VGs)

        self.w.transform = self.w_original
<|MERGE_RESOLUTION|>--- conflicted
+++ resolved
@@ -28,11 +28,7 @@
     y             : array
                     original variable
     w             : W
-<<<<<<< HEAD
-                   DistanceBand W spatial weights based on distance band
-=======
                     DistanceBand W spatial weights based on distance band
->>>>>>> dc625648
     permutation   : int
                     the number of permutations
     G             : float
@@ -170,30 +166,17 @@
     Parameters
     ----------
     y : array
-<<<<<<< HEAD
-       variable
-    w : DistanceBand W
-       weights instance that is based on threshold distance
-       and is assumed to be aligned with y
-    transform : string
-=======
         variable
     w : W
         DistanceBand, weights instance that is based on threshold distance
         and is assumed to be aligned with y
     transform : {'R', 'B'}
->>>>>>> dc625648
                 the type of w, either 'B' (binary) or 'R' (row-standardized)
     permutations : int
                   the number of random permutations for calculating
                   pseudo p values
     star : boolean
-<<<<<<< HEAD
-          whether or not to include focal observation in sums
-          default is False
-=======
            whether or not to include focal observation in sums (default: False)
->>>>>>> dc625648
 
     Attributes
     ----------
@@ -216,24 +199,6 @@
     p_norm : array
             of floats, p-value under normality assumption (one-sided)
             for two-sided tests, this value should be multiplied by 2
-<<<<<<< HEAD
-    sim: array of arrays of floats (if permutations>0)
-         vector of I values for permutated samples
-    p_sim: array of floats
-           p-value based on permutations (one-sided)
-           null - spatial randomness
-           alternative - the observed G is extreme it is either extremely high or extremely low
-    EG_sim: array of floats
-            average value of G from permutations
-    VG_sim: array of floats
-            variance of G from permutations
-    seG_sim: array of floats
-             standard deviation of G under permutations.
-    z_sim: array of floats
-           standardized G based on permutations
-    p_z_sim: array of floats
-             p-value based on standard normal approximation from
-=======
     sim : array
          of arrays of floats (if permutations>0), vector of I values
          for permutated samples
@@ -251,7 +216,6 @@
            of floats, standardized G based on permutations
     p_z_sim : array
              of floats, p-value based on standard normal approximation from
->>>>>>> dc625648
              permutations (one-sided)
     Notes
     -----
